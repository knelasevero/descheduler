apiVersion: v1
name: descheduler
<<<<<<< HEAD
version: 0.27.0
appVersion: 0.27.0
=======
version: 0.27.1
appVersion: 0.27.1
>>>>>>> d9b763a2
description: Descheduler for Kubernetes is used to rebalance clusters by evicting pods that can potentially be scheduled on better nodes. In the current implementation, descheduler does not schedule replacement of evicted pods but relies on the default scheduler for that.
keywords:
- kubernetes
- descheduler
- kube-scheduler
home: https://github.com/kubernetes-sigs/descheduler
icon: https://kubernetes.io/images/favicon.png
sources:
- https://github.com/kubernetes-sigs/descheduler
maintainers:
- name: Kubernetes SIG Scheduling
  email: kubernetes-sig-scheduling@googlegroups.com<|MERGE_RESOLUTION|>--- conflicted
+++ resolved
@@ -1,12 +1,7 @@
 apiVersion: v1
 name: descheduler
-<<<<<<< HEAD
-version: 0.27.0
-appVersion: 0.27.0
-=======
 version: 0.27.1
 appVersion: 0.27.1
->>>>>>> d9b763a2
 description: Descheduler for Kubernetes is used to rebalance clusters by evicting pods that can potentially be scheduled on better nodes. In the current implementation, descheduler does not schedule replacement of evicted pods but relies on the default scheduler for that.
 keywords:
 - kubernetes
