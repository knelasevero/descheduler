---
apiVersion: batch/v1
kind: Job
metadata:
  name: descheduler-job
  namespace: kube-system
spec:
  parallelism: 1
  completions: 1
  template:
    metadata:
      name: descheduler-pod
    spec:
      priorityClassName: system-cluster-critical
      containers:
        - name: descheduler
<<<<<<< HEAD
          image: registry.k8s.io/descheduler/descheduler:v0.27.0
=======
          image: registry.k8s.io/descheduler/descheduler:v0.27.1
>>>>>>> d9b763a2
          volumeMounts:
          - mountPath: /policy-dir
            name: policy-volume
          command:
            - "/bin/descheduler"
          args:
            - "--policy-config-file"
            - "/policy-dir/policy.yaml"
            - "--v"
            - "3"
          resources:
            requests:
              cpu: "500m"
              memory: "256Mi"
          livenessProbe:
            failureThreshold: 3
            httpGet:
              path: /healthz
              port: 10258
              scheme: HTTPS
            initialDelaySeconds: 3
            periodSeconds: 10
          securityContext:
            allowPrivilegeEscalation: false
            capabilities:
              drop:
                - ALL
            privileged: false
            readOnlyRootFilesystem: true
            runAsNonRoot: true
      restartPolicy: "Never"
      serviceAccountName: descheduler-sa
      volumes:
      - name: policy-volume
        configMap:
          name: descheduler-policy-configmap<|MERGE_RESOLUTION|>--- conflicted
+++ resolved
@@ -14,11 +14,7 @@
       priorityClassName: system-cluster-critical
       containers:
         - name: descheduler
-<<<<<<< HEAD
-          image: registry.k8s.io/descheduler/descheduler:v0.27.0
-=======
           image: registry.k8s.io/descheduler/descheduler:v0.27.1
->>>>>>> d9b763a2
           volumeMounts:
           - mountPath: /policy-dir
             name: policy-volume
